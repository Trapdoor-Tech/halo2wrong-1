use super::{AssignedInteger, AssignedLimb, UnassignedInteger};
use crate::rns::{Common, Integer, Rns};
use crate::{WrongExt, NUMBER_OF_LIMBS, NUMBER_OF_LOOKUP_LIMBS};
use halo2::arithmetic::FieldExt;
use halo2::circuit::Region;
use halo2::plonk::Error;
use halo2arith::main_gate::five::main_gate::{MainGate, MainGateConfig};
use halo2arith::main_gate::five::range::{RangeChip, RangeConfig};
use halo2arith::{halo2, AssignedCondition, AssignedValue, MainGateInstructions};

mod add;
mod assert_in_field;
mod assert_not_zero;
mod assert_zero;
mod assign;
mod div;
mod invert;
mod mul;
mod reduce;
mod square;

pub enum Range {
    Remainder,
    Operand,
    MulQuotient,
}

#[derive(Clone, Debug)]
pub struct IntegerConfig {
    // TODO: is `pub` necessary?
    pub range_config: RangeConfig,
    pub main_gate_config: MainGateConfig,
}

impl IntegerConfig {
    pub fn new(range_config: RangeConfig, main_gate_config: MainGateConfig) -> Self {
        Self {
            range_config,
            main_gate_config,
        }
    }
}

pub struct IntegerChip<W: WrongExt, N: FieldExt> {
    config: IntegerConfig,
<<<<<<< HEAD
    // TODO: is `pub` necessary?
    pub rns: Rns<Wrong, Native>,
}

pub trait IntegerInstructions<N: FieldExt> {
    fn assign_integer(&self, region: &mut Region<'_, N>, integer: Option<Integer<N>>, offset: &mut usize) -> Result<AssignedInteger<N>, Error>;
=======
    pub rns: Rns<W, N>,
}

impl<W: WrongExt, N: FieldExt> IntegerChip<W, N> {
    pub(crate) fn new_assigned_integer(&self, limbs: Vec<AssignedLimb<N>>, native_value: AssignedValue<N>) -> AssignedInteger<N> {
        AssignedInteger::new(limbs, native_value, self.rns.bit_len_limb)
    }
}

pub trait IntegerInstructions<W: WrongExt, N: FieldExt> {
    fn assign_integer(&self, region: &mut Region<'_, N>, integer: UnassignedInteger<W, N>, offset: &mut usize) -> Result<AssignedInteger<N>, Error>;
>>>>>>> 1990e8f3
    fn range_assign_integer(
        &self,
        region: &mut Region<'_, N>,
        integer: UnassignedInteger<W, N>,
        range: Range,
        offset: &mut usize,
    ) -> Result<AssignedInteger<N>, Error>;

    fn add(&self, region: &mut Region<'_, N>, a: &AssignedInteger<N>, b: &AssignedInteger<N>, offset: &mut usize) -> Result<AssignedInteger<N>, Error>;
    fn add_constant(&self, region: &mut Region<'_, N>, a: &AssignedInteger<N>, b: &Integer<W, N>, offset: &mut usize) -> Result<AssignedInteger<N>, Error>;
    fn mul2(&self, region: &mut Region<'_, N>, a: &AssignedInteger<N>, offset: &mut usize) -> Result<AssignedInteger<N>, Error>;
    fn mul3(&self, region: &mut Region<'_, N>, a: &AssignedInteger<N>, offset: &mut usize) -> Result<AssignedInteger<N>, Error>;
    fn sub(&self, region: &mut Region<'_, N>, a: &AssignedInteger<N>, b: &AssignedInteger<N>, offset: &mut usize) -> Result<AssignedInteger<N>, Error>;
    fn sub_sub(
        &self,
        region: &mut Region<'_, N>,
        a: &AssignedInteger<N>,
        b_0: &AssignedInteger<N>,
        b_1: &AssignedInteger<N>,
        offset: &mut usize,
    ) -> Result<AssignedInteger<N>, Error>;
    fn neg(&self, region: &mut Region<'_, N>, a: &AssignedInteger<N>, offset: &mut usize) -> Result<AssignedInteger<N>, Error>;
    fn mul(&self, region: &mut Region<'_, N>, a: &AssignedInteger<N>, b: &AssignedInteger<N>, offset: &mut usize) -> Result<AssignedInteger<N>, Error>;
    fn mul_constant(&self, region: &mut Region<'_, N>, a: &AssignedInteger<N>, b: &Integer<W, N>, offset: &mut usize) -> Result<AssignedInteger<N>, Error>;
    fn mul_into_one(&self, region: &mut Region<'_, N>, a: &AssignedInteger<N>, b: &AssignedInteger<N>, offset: &mut usize) -> Result<(), Error>;

    fn square(&self, region: &mut Region<'_, N>, a: &AssignedInteger<N>, offset: &mut usize) -> Result<AssignedInteger<N>, Error>;

    fn div(
        &self,
        region: &mut Region<'_, N>,
        a: &AssignedInteger<N>,
        b: &AssignedInteger<N>,
        offset: &mut usize,
    ) -> Result<(AssignedInteger<N>, AssignedCondition<N>), Error>;
    fn div_incomplete(
        &self,
        region: &mut Region<'_, N>,
        a: &AssignedInteger<N>,
        b: &AssignedInteger<N>,
        offset: &mut usize,
    ) -> Result<AssignedInteger<N>, Error>;

    fn invert(&self, region: &mut Region<'_, N>, a: &AssignedInteger<N>, offset: &mut usize) -> Result<(AssignedInteger<N>, AssignedCondition<N>), Error>;
    fn invert_incomplete(&self, region: &mut Region<'_, N>, a: &AssignedInteger<N>, offset: &mut usize) -> Result<AssignedInteger<N>, Error>;

    fn reduce(&self, region: &mut Region<'_, N>, a: &AssignedInteger<N>, offset: &mut usize) -> Result<AssignedInteger<N>, Error>;

    fn assert_equal(&self, region: &mut Region<'_, N>, a: &AssignedInteger<N>, b: &AssignedInteger<N>, offset: &mut usize) -> Result<(), Error>;
    fn assert_strict_equal(&self, region: &mut Region<'_, N>, a: &AssignedInteger<N>, b: &AssignedInteger<N>, offset: &mut usize) -> Result<(), Error>;
    fn assert_not_equal(&self, region: &mut Region<'_, N>, a: &AssignedInteger<N>, b: &AssignedInteger<N>, offset: &mut usize) -> Result<(), Error>;
    fn assert_not_zero(&self, region: &mut Region<'_, N>, a: &AssignedInteger<N>, offset: &mut usize) -> Result<(), Error>;
    fn assert_zero(&self, region: &mut Region<'_, N>, a: &AssignedInteger<N>, offset: &mut usize) -> Result<(), Error>;

    fn assert_strict_one(&self, region: &mut Region<'_, N>, a: &AssignedInteger<N>, offset: &mut usize) -> Result<(), Error>;
    fn assert_strict_bit(&self, region: &mut Region<'_, N>, a: &AssignedInteger<N>, offset: &mut usize) -> Result<(), Error>;

    fn assert_in_field(&self, region: &mut Region<'_, N>, input: &AssignedInteger<N>, offset: &mut usize) -> Result<(), Error>;

    fn cond_select(
        &self,
        region: &mut Region<'_, N>,
        a: &AssignedInteger<N>,
        b: &AssignedInteger<N>,
        cond: &AssignedCondition<N>,
        offset: &mut usize,
    ) -> Result<AssignedInteger<N>, Error>;

    fn cond_select_or_assign(
        &self,
        region: &mut Region<'_, N>,
        a: &AssignedInteger<N>,
        b: &Integer<W, N>,
        cond: &AssignedCondition<N>,
        offset: &mut usize,
    ) -> Result<AssignedInteger<N>, Error>;
}

impl<W: WrongExt, N: FieldExt> IntegerInstructions<W, N> for IntegerChip<W, N> {
    fn add(&self, region: &mut Region<'_, N>, a: &AssignedInteger<N>, b: &AssignedInteger<N>, offset: &mut usize) -> Result<AssignedInteger<N>, Error> {
        let (a, b) = (
            &self.reduce_if_limb_values_exceeds_unreduced(region, a, offset)?,
            &self.reduce_if_limb_values_exceeds_unreduced(region, b, offset)?,
        );
        self._add(region, a, b, offset)
    }

    fn add_constant(&self, region: &mut Region<'_, N>, a: &AssignedInteger<N>, b: &Integer<W, N>, offset: &mut usize) -> Result<AssignedInteger<N>, Error> {
        let a = &self.reduce_if_limb_values_exceeds_unreduced(region, a, offset)?;
        self._add_constant(region, a, b, offset)
    }

    fn mul2(&self, region: &mut Region<'_, N>, a: &AssignedInteger<N>, offset: &mut usize) -> Result<AssignedInteger<N>, Error> {
        self._mul2(region, a, offset)
    }

    fn mul3(&self, region: &mut Region<'_, N>, a: &AssignedInteger<N>, offset: &mut usize) -> Result<AssignedInteger<N>, Error> {
        self._mul3(region, a, offset)
    }

    fn sub(&self, region: &mut Region<'_, N>, a: &AssignedInteger<N>, b: &AssignedInteger<N>, offset: &mut usize) -> Result<AssignedInteger<N>, Error> {
        let (a, b) = (
            &self.reduce_if_limb_values_exceeds_unreduced(region, a, offset)?,
            &self.reduce_if_limb_values_exceeds_unreduced(region, b, offset)?,
        );
        self._sub(region, a, b, offset)
    }

    fn sub_sub(
        &self,
        region: &mut Region<'_, N>,
        a: &AssignedInteger<N>,
        b_0: &AssignedInteger<N>,
        b_1: &AssignedInteger<N>,
        offset: &mut usize,
    ) -> Result<AssignedInteger<N>, Error> {
        let (a, b_0, b_1) = (
            &self.reduce_if_limb_values_exceeds_unreduced(region, a, offset)?,
            &self.reduce_if_limb_values_exceeds_unreduced(region, b_0, offset)?,
            &self.reduce_if_limb_values_exceeds_unreduced(region, b_1, offset)?,
        );
        self._sub_sub(region, a, b_0, b_1, offset)
    }

    fn neg(&self, region: &mut Region<'_, N>, a: &AssignedInteger<N>, offset: &mut usize) -> Result<AssignedInteger<N>, Error> {
        let a = &self.reduce_if_limb_values_exceeds_unreduced(region, a, offset)?;
        self._neg(region, a, offset)
    }

    fn mul(&self, region: &mut Region<'_, N>, a: &AssignedInteger<N>, b: &AssignedInteger<N>, offset: &mut usize) -> Result<AssignedInteger<N>, Error> {
        let (a, b) = (
            &self.reduce_if_limb_values_exceeds_reduced(region, a, offset)?,
            &self.reduce_if_limb_values_exceeds_reduced(region, b, offset)?,
        );
        let (a, b) = (
            &self.reduce_if_max_operand_value_exceeds(region, a, offset)?,
            &self.reduce_if_max_operand_value_exceeds(region, b, offset)?,
        );
        self._mul(region, a, b, offset)
    }

    fn mul_constant(&self, region: &mut Region<'_, N>, a: &AssignedInteger<N>, b: &Integer<W, N>, offset: &mut usize) -> Result<AssignedInteger<N>, Error> {
        let a = &self.reduce_if_limb_values_exceeds_reduced(region, a, offset)?;
        let a = &self.reduce_if_max_operand_value_exceeds(region, a, offset)?;
        self._mul_constant(region, a, b, offset)
    }

    fn mul_into_one(&self, region: &mut Region<'_, N>, a: &AssignedInteger<N>, b: &AssignedInteger<N>, offset: &mut usize) -> Result<(), Error> {
        let (a, b) = (
            &self.reduce_if_limb_values_exceeds_reduced(region, a, offset)?,
            &self.reduce_if_limb_values_exceeds_reduced(region, b, offset)?,
        );
        let (a, b) = (
            &self.reduce_if_max_operand_value_exceeds(region, a, offset)?,
            &self.reduce_if_max_operand_value_exceeds(region, b, offset)?,
        );
        self._mul_into_one(region, a, b, offset)
    }

    fn square(&self, region: &mut Region<'_, N>, a: &AssignedInteger<N>, offset: &mut usize) -> Result<AssignedInteger<N>, Error> {
        let a = &self.reduce_if_limb_values_exceeds_reduced(region, a, offset)?;
        let a = &self.reduce_if_max_operand_value_exceeds(region, a, offset)?;
        self._square(region, a, offset)
    }

    fn div(
        &self,
        region: &mut Region<'_, N>,
        a: &AssignedInteger<N>,
        b: &AssignedInteger<N>,
        offset: &mut usize,
    ) -> Result<(AssignedInteger<N>, AssignedCondition<N>), Error> {
        let (a, b) = (
            &self.reduce_if_limb_values_exceeds_reduced(region, a, offset)?,
            &self.reduce_if_limb_values_exceeds_reduced(region, b, offset)?,
        );
        let (a, b) = (
            &self.reduce_if_max_operand_value_exceeds(region, a, offset)?,
            &self.reduce_if_max_operand_value_exceeds(region, b, offset)?,
        );
        self._div(region, a, b, offset)
    }

    fn div_incomplete(
        &self,
        region: &mut Region<'_, N>,
        a: &AssignedInteger<N>,
        b: &AssignedInteger<N>,
        offset: &mut usize,
    ) -> Result<AssignedInteger<N>, Error> {
        let (a, b) = (
            &self.reduce_if_limb_values_exceeds_reduced(region, a, offset)?,
            &self.reduce_if_limb_values_exceeds_reduced(region, b, offset)?,
        );
        let (a, b) = (
            &self.reduce_if_max_operand_value_exceeds(region, a, offset)?,
            &self.reduce_if_max_operand_value_exceeds(region, b, offset)?,
        );
        self._div_incomplete(region, a, b, offset)
    }

    fn invert(&self, region: &mut Region<'_, N>, a: &AssignedInteger<N>, offset: &mut usize) -> Result<(AssignedInteger<N>, AssignedCondition<N>), Error> {
        let a = &self.reduce_if_limb_values_exceeds_reduced(region, a, offset)?;
        let a = &self.reduce_if_max_operand_value_exceeds(region, a, offset)?;
        self._invert(region, a, offset)
    }

    fn invert_incomplete(&self, region: &mut Region<'_, N>, a: &AssignedInteger<N>, offset: &mut usize) -> Result<AssignedInteger<N>, Error> {
        let a = &self.reduce_if_limb_values_exceeds_reduced(region, a, offset)?;
        let a = &self.reduce_if_max_operand_value_exceeds(region, a, offset)?;
        self._invert_incomplete(region, a, offset)
    }

    fn reduce(&self, region: &mut Region<'_, N>, a: &AssignedInteger<N>, offset: &mut usize) -> Result<AssignedInteger<N>, Error> {
        self._reduce(region, a, offset)
    }

    fn range_assign_integer(
        &self,
        region: &mut Region<'_, N>,
        integer: UnassignedInteger<W, N>,
        range: Range,
        offset: &mut usize,
    ) -> Result<AssignedInteger<N>, Error> {
        self._range_assign_integer(region, integer, range, offset)
    }

    fn assign_integer(&self, region: &mut Region<'_, N>, integer: UnassignedInteger<W, N>, offset: &mut usize) -> Result<AssignedInteger<N>, Error> {
        self._assign_integer(region, integer, offset, true)
    }

    fn assert_equal(&self, region: &mut Region<'_, N>, a: &AssignedInteger<N>, b: &AssignedInteger<N>, offset: &mut usize) -> Result<(), Error> {
        let c = &self.sub(region, a, b, offset)?;
        self.assert_zero(region, c, offset)?;
        Ok(())
    }

    fn assert_strict_equal(&self, region: &mut Region<'_, N>, a: &AssignedInteger<N>, b: &AssignedInteger<N>, offset: &mut usize) -> Result<(), Error> {
        let main_gate = self.main_gate();
        for idx in 0..NUMBER_OF_LIMBS {
            main_gate.assert_equal(region, a.limb(idx), b.limb(idx), offset)?;
        }
        Ok(())
    }

    fn assert_not_equal(&self, region: &mut Region<'_, N>, a: &AssignedInteger<N>, b: &AssignedInteger<N>, offset: &mut usize) -> Result<(), Error> {
        let c = &self.sub(region, a, b, offset)?;
        self.assert_not_zero(region, c, offset)?;
        Ok(())
    }

    fn assert_not_zero(&self, region: &mut Region<'_, N>, a: &AssignedInteger<N>, offset: &mut usize) -> Result<(), Error> {
        let a = &self.reduce_if_limb_values_exceeds_reduced(region, a, offset)?;
        let a = &self.reduce_if_max_operand_value_exceeds(region, a, offset)?;
        self._assert_not_zero(region, a, offset)?;
        Ok(())
    }

    fn assert_zero(&self, region: &mut Region<'_, N>, a: &AssignedInteger<N>, offset: &mut usize) -> Result<(), Error> {
        let a = &self.reduce_if_max_operand_value_exceeds(region, a, offset)?;
        self._assert_zero(region, a, offset)
    }

    fn assert_strict_one(&self, region: &mut Region<'_, N>, a: &AssignedInteger<N>, offset: &mut usize) -> Result<(), Error> {
        let main_gate = self.main_gate();
        for i in 1..NUMBER_OF_LIMBS {
            main_gate.assert_zero(region, a.limb(i), offset)?;
        }
        main_gate.assert_one(region, a.limb(0), offset)
    }

    fn assert_strict_bit(&self, region: &mut Region<'_, N>, a: &AssignedInteger<N>, offset: &mut usize) -> Result<(), Error> {
        let main_gate = self.main_gate();
        for i in 1..NUMBER_OF_LIMBS {
            main_gate.assert_zero(region, a.limb(i), offset)?;
        }
        main_gate.assert_bit(region, a.limb(0), offset)
    }

    fn cond_select(
        &self,
        region: &mut Region<'_, N>,
        a: &AssignedInteger<N>,
        b: &AssignedInteger<N>,
        cond: &AssignedCondition<N>,
        offset: &mut usize,
    ) -> Result<AssignedInteger<N>, Error> {
        let main_gate = self.main_gate();

        let mut limbs: Vec<AssignedLimb<N>> = Vec::with_capacity(NUMBER_OF_LIMBS);
        for i in 0..NUMBER_OF_LIMBS {
            let res = main_gate.cond_select(region, a.limb(i), b.limb(i), cond, offset)?;

            let max_val = if a.limbs[i].max_val > b.limbs[i].max_val {
                a.limbs[i].max_val.clone()
            } else {
                b.limbs[i].max_val.clone()
            };

            limbs.push(AssignedLimb::from(res, max_val));
        }

        let native_value = main_gate.cond_select(region, a.native(), b.native(), cond, offset)?;

        Ok(self.new_assigned_integer(limbs, native_value))
    }

    fn cond_select_or_assign(
        &self,
        region: &mut Region<'_, N>,
        a: &AssignedInteger<N>,
        b: &Integer<W, N>,
        cond: &AssignedCondition<N>,
        offset: &mut usize,
    ) -> Result<AssignedInteger<N>, Error> {
        let main_gate = self.main_gate();

        let mut limbs: Vec<AssignedLimb<N>> = Vec::with_capacity(NUMBER_OF_LIMBS);
        for i in 0..NUMBER_OF_LIMBS {
            let b_limb = b.limb(i);

            let res = main_gate.cond_select_or_assign(region, a.limb(i), b_limb.fe(), cond, offset)?;

            // here we assume given constant is always in field
            let max_val = a.limb(i).max_val();
            limbs.push(AssignedLimb::from(res, max_val));
        }

        let native_value = main_gate.cond_select_or_assign(region, a.native(), b.native(), cond, offset)?;

        Ok(self.new_assigned_integer(limbs, native_value))
    }

    fn assert_in_field(&self, region: &mut Region<'_, N>, a: &AssignedInteger<N>, offset: &mut usize) -> Result<(), Error> {
        let a = &self.reduce_if_limb_values_exceeds_reduced(region, a, offset)?;
        let a = &self.reduce_if_max_operand_value_exceeds(region, a, offset)?;
        self._assert_in_field(region, a, offset)
    }
}

impl<W: WrongExt, N: FieldExt> IntegerChip<W, N> {
    pub fn new(config: IntegerConfig, rns: Rns<W, N>) -> Self {
        IntegerChip { config, rns }
    }

<<<<<<< HEAD
    pub fn configure(_: &mut ConstraintSystem<N>, range_config: &RangeConfig, main_gate_config: &MainGateConfig) -> IntegerConfig {
        IntegerConfig {
            range_config: range_config.clone(),
            main_gate_config: main_gate_config.clone(),
        }
    }

    pub fn range_chip(&self) -> RangeChip<N> {
=======
    fn range_chip(&self) -> RangeChip<N> {
>>>>>>> 1990e8f3
        let bit_len_lookup = self.rns.bit_len_limb / NUMBER_OF_LOOKUP_LIMBS;
        RangeChip::<N>::new(self.config.range_config.clone(), bit_len_lookup)
    }

    fn main_gate(&self) -> MainGate<N> {
        let main_gate_config = self.config.main_gate_config.clone();
        MainGate::<N>::new(main_gate_config)
    }
}

#[cfg(test)]
mod tests {
    use super::{IntegerChip, IntegerConfig, IntegerInstructions, Range};
    use crate::circuit::{AssignedInteger, UnassignedInteger};
    use crate::rns::{Common, Integer, Rns};
    use crate::{WrongExt, NUMBER_OF_LOOKUP_LIMBS};
    use halo2::arithmetic::FieldExt;
    use halo2::circuit::{Layouter, Region, SimpleFloorPlanner};
    use halo2::dev::MockProver;
    use halo2::plonk::{Circuit, ConstraintSystem, Error};
    use halo2arith::main_gate::five::main_gate::{MainGate, MainGateConfig};
    use halo2arith::main_gate::five::range::{RangeChip, RangeConfig, RangeInstructions};
    use halo2arith::main_gate::MainGateInstructions;
    use halo2arith::utils::fe_to_big;
    use halo2arith::{halo2, AssignedCondition};

    #[cfg(feature = "kzg")]
    use halo2::pairing::bn256::Fq as Wrong;
    #[cfg(feature = "kzg")]
    use halo2::pairing::bn256::Fr as Native;

    #[cfg(feature = "zcash")]
    use halo2::pasta::Fp as Wrong;
    #[cfg(feature = "zcash")]
    use halo2::pasta::Fq as Native;

    impl<'a, W: WrongExt, N: FieldExt> From<Integer<'a, W, N>> for UnassignedInteger<'a, W, N> {
        fn from(integer: Integer<'a, W, N>) -> Self {
            UnassignedInteger(Some(integer))
        }
    }

    impl<W: WrongExt, N: FieldExt> IntegerChip<W, N> {
        fn assign_integer_no_check(
            &self,
            region: &mut Region<'_, N>,
            integer: UnassignedInteger<W, N>,
            offset: &mut usize,
        ) -> Result<AssignedInteger<N>, Error> {
            self._assign_integer(region, integer, offset, false)
        }
    }
    const BIT_LEN_LIMB: usize = 68;

    fn rns<W: WrongExt, N: FieldExt>() -> Rns<W, N> {
        Rns::<W, N>::construct(BIT_LEN_LIMB)
    }

    fn setup<W: WrongExt, N: FieldExt>() -> (Rns<W, N>, u32) {
        let rns = rns();
        #[cfg(not(feature = "no_lookup"))]
        let k: u32 = (rns.bit_len_lookup + 1) as u32;
        #[cfg(feature = "no_lookup")]
        let k: u32 = 14;
        (rns, k)
    }

    #[derive(Clone, Debug)]
    struct TestCircuitConfig {
        range_config: RangeConfig,
        main_gate_config: MainGateConfig,
    }

    impl TestCircuitConfig {
        fn new<W: WrongExt, N: FieldExt>(meta: &mut ConstraintSystem<N>) -> Self {
            let main_gate_config = MainGate::<N>::configure(meta);

            let overflow_bit_lengths = rns::<W, N>().overflow_lengths();
            let range_config = RangeChip::<N>::configure(meta, &main_gate_config, overflow_bit_lengths);

            TestCircuitConfig {
                range_config,
                main_gate_config,
            }
        }

        fn integer_chip_config(&self) -> IntegerConfig {
            IntegerConfig {
                range_config: self.range_config.clone(),
                main_gate_config: self.main_gate_config.clone(),
            }
        }

        fn config_range<N: FieldExt>(&self, layouter: &mut impl Layouter<N>) -> Result<(), Error> {
            let bit_len_lookup = BIT_LEN_LIMB / NUMBER_OF_LOOKUP_LIMBS;
            let range_chip = RangeChip::<N>::new(self.range_config.clone(), bit_len_lookup);
            #[cfg(not(feature = "no_lookup"))]
            range_chip.load_limb_range_table(layouter)?;
            #[cfg(not(feature = "no_lookup"))]
            range_chip.load_overflow_range_tables(layouter)?;

            Ok(())
        }
    }

    #[derive(Default, Clone, Debug)]
    struct TestCircuitRange<W: WrongExt, N: FieldExt> {
        rns: Rns<W, N>,
    }

    impl<W: WrongExt, N: FieldExt> Circuit<N> for TestCircuitRange<W, N> {
        type Config = TestCircuitConfig;
        type FloorPlanner = SimpleFloorPlanner;

        fn without_witnesses(&self) -> Self {
            Self::default()
        }

        fn configure(meta: &mut ConstraintSystem<N>) -> Self::Config {
            TestCircuitConfig::new::<W, N>(meta)
        }

        fn synthesize(&self, config: Self::Config, mut layouter: impl Layouter<N>) -> Result<(), Error> {
            let integer_chip = IntegerChip::<W, N>::new(config.integer_chip_config(), self.rns.clone());
            let rns = self.rns.clone();

            layouter.assign_region(
                || "region 0",
                |mut region| {
                    let offset = &mut 0;

                    let a = rns.new_from_big(rns.max_remainder.clone());
                    integer_chip.range_assign_integer(&mut region, a.into(), Range::Remainder, offset)?;

                    // should fail
                    // let a = rns.new_from_big(rns.max_remainder.clone() + 1usize);
                    // integer_chip.range_assign_integer(&mut region, a.into(), Range::Remainder, offset)?;

                    let a = rns.new_from_big(rns.max_operand.clone());
                    integer_chip.range_assign_integer(&mut region, a.into(), Range::Operand, offset)?;

                    // should fail
                    // let a = rns.new_from_big(rns.max_operand.clone() + 1usize);
                    // integer_chip.range_assign_integer(&mut region, a.into(), Range::Operand, offset)?;

                    Ok(())
                },
            )?;

            config.config_range(&mut layouter)?;

            Ok(())
        }
    }

    #[test]
    fn test_circuit_range() {
        let (rns, k) = setup();
        let circuit = TestCircuitRange::<Wrong, Native> { rns };
        let prover = match MockProver::run(k, &circuit, vec![]) {
            Ok(prover) => prover,
            Err(e) => panic!("{:#?}", e),
        };
        assert_eq!(prover.verify(), Ok(()));
    }

    #[derive(Default, Clone, Debug)]
    struct TestCircuitReduction<W: WrongExt, N: FieldExt> {
        rns: Rns<W, N>,
    }

    impl<W: WrongExt, N: FieldExt> Circuit<N> for TestCircuitReduction<W, N> {
        type Config = TestCircuitConfig;
        type FloorPlanner = SimpleFloorPlanner;

        fn without_witnesses(&self) -> Self {
            Self::default()
        }

        fn configure(meta: &mut ConstraintSystem<N>) -> Self::Config {
            TestCircuitConfig::new::<W, N>(meta)
        }

        fn synthesize(&self, config: Self::Config, mut layouter: impl Layouter<N>) -> Result<(), Error> {
            let integer_chip = IntegerChip::<W, N>::new(config.integer_chip_config(), self.rns.clone());
            let rns = self.rns.clone();

            layouter.assign_region(
                || "region 0",
                |mut region| {
                    let offset = &mut 0;

                    let overflows = rns.rand_with_limb_bit_size(rns.bit_len_limb + 5);
                    let unreduced = overflows.clone();
                    let reduced = overflows.reduce();
                    let reduced = reduced.result;

                    let overflows = &integer_chip.assign_integer_no_check(&mut region, Some(unreduced).into(), offset)?;
                    let reduced_0 = &integer_chip.range_assign_integer(&mut region, Some(reduced).into(), Range::Remainder, offset)?;
                    let reduced_1 = &integer_chip.reduce(&mut region, overflows, offset)?;
                    assert_eq!(reduced_1.max_val(), rns.max_remainder);

                    integer_chip.assert_equal(&mut region, reduced_0, reduced_1, offset)?;
                    integer_chip.assert_strict_equal(&mut region, reduced_0, reduced_1, offset)?;

                    Ok(())
                },
            )?;

            config.config_range(&mut layouter)?;

            Ok(())
        }
    }

    #[test]
    fn test_reduction_circuit() {
        let (rns, k) = setup();
        let circuit = TestCircuitReduction::<Wrong, Native> { rns };
        let prover = match MockProver::run(k, &circuit, vec![]) {
            Ok(prover) => prover,
            Err(e) => panic!("{:#?}", e),
        };
        assert_eq!(prover.verify(), Ok(()));
    }

    #[derive(Default, Clone, Debug)]
    struct TestCircuitEquality<W: WrongExt, N: FieldExt> {
        rns: Rns<W, N>,
    }

    impl<W: WrongExt, N: FieldExt> Circuit<N> for TestCircuitEquality<W, N> {
        type Config = TestCircuitConfig;
        type FloorPlanner = SimpleFloorPlanner;

        fn without_witnesses(&self) -> Self {
            Self::default()
        }

        fn configure(meta: &mut ConstraintSystem<N>) -> Self::Config {
            TestCircuitConfig::new::<W, N>(meta)
        }

        fn synthesize(&self, config: Self::Config, mut layouter: impl Layouter<N>) -> Result<(), Error> {
            let integer_chip = IntegerChip::<W, N>::new(config.integer_chip_config(), self.rns.clone());
            let rns = self.rns.clone();

            layouter.assign_region(
                || "region 0",
                |mut region| {
                    let offset = &mut 0;

                    let a = rns.rand_in_operand_range();
                    let b = rns.rand_in_operand_range();
                    let a = &integer_chip.range_assign_integer(&mut region, a.into(), Range::Operand, offset)?.clone();
                    let b = &integer_chip.range_assign_integer(&mut region, b.into(), Range::Operand, offset)?.clone();
                    integer_chip.assert_not_equal(&mut region, a, b, offset)?;
                    integer_chip.assert_equal(&mut region, a, a, offset)?;
                    integer_chip.assert_not_zero(&mut region, a, offset)?;

                    Ok(())
                },
            )?;

            config.config_range(&mut layouter)?;

            Ok(())
        }
    }

    #[test]
    fn test_equality_circuit() {
        let (rns, k) = setup();
        let circuit = TestCircuitReduction::<Wrong, Native> { rns };
        let prover = match MockProver::run(k, &circuit, vec![]) {
            Ok(prover) => prover,
            Err(e) => panic!("{:#?}", e),
        };
        assert_eq!(prover.verify(), Ok(()));
    }

    #[derive(Default, Clone, Debug)]
    struct TestCircuitMultiplication<W: WrongExt, N: FieldExt> {
        rns: Rns<W, N>,
    }

    impl<W: WrongExt, N: FieldExt> Circuit<N> for TestCircuitMultiplication<W, N> {
        type Config = TestCircuitConfig;
        type FloorPlanner = SimpleFloorPlanner;

        fn without_witnesses(&self) -> Self {
            Self::default()
        }

        fn configure(meta: &mut ConstraintSystem<N>) -> Self::Config {
            TestCircuitConfig::new::<W, N>(meta)
        }

        fn synthesize(&self, config: Self::Config, mut layouter: impl Layouter<N>) -> Result<(), Error> {
            let integer_chip = IntegerChip::<W, N>::new(config.integer_chip_config(), self.rns.clone());
            let rns = self.rns.clone();

            layouter.assign_region(
                || "region 0",
                |mut region| {
                    let offset = &mut 0;

                    let a = rns.rand_in_operand_range();
                    let b = rns.rand_in_operand_range();
                    let c = (a.value() * b.value()) % &rns.wrong_modulus;
                    let c = rns.new_from_big(c);

                    let a = &integer_chip.range_assign_integer(&mut region, a.into(), Range::Operand, offset)?.clone();
                    let b = &integer_chip.range_assign_integer(&mut region, b.into(), Range::Operand, offset)?.clone();
                    let c_0 = &integer_chip.range_assign_integer(&mut region, c.into(), Range::Remainder, offset)?;
                    let c_1 = &integer_chip.mul(&mut region, a, b, offset)?;
                    assert_eq!(c_1.max_val(), rns.max_remainder);

                    integer_chip.assert_equal(&mut region, c_0, c_1, offset)?;
                    integer_chip.assert_strict_equal(&mut region, c_0, c_1, offset)?;

                    let a = rns.rand_in_unreduced_range();
                    let b = rns.rand_in_unreduced_range();
                    let c = (a.value() * b.value()) % &rns.wrong_modulus;
                    let c = rns.new_from_big(c);

                    let a = &integer_chip.assign_integer_no_check(&mut region, a.into(), offset)?;
                    let b = &integer_chip.assign_integer_no_check(&mut region, b.into(), offset)?;
                    let c_0 = &integer_chip.range_assign_integer(&mut region, c.into(), Range::Remainder, offset)?;
                    let c_1 = &integer_chip.mul(&mut region, a, b, offset)?;
                    assert_eq!(c_1.max_val(), rns.max_remainder);

                    integer_chip.assert_equal(&mut region, c_0, c_1, offset)?;
                    integer_chip.assert_strict_equal(&mut region, c_0, c_1, offset)?;

                    let a = rns.rand_in_unreduced_range();
                    let b = rns.rand_in_field();
                    let c = (a.value() * b.value()) % &rns.wrong_modulus;
                    let c = rns.new_from_big(c);

                    let a = &integer_chip.assign_integer_no_check(&mut region, a.into(), offset)?;
                    let c_0 = &integer_chip.range_assign_integer(&mut region, c.into(), Range::Remainder, offset)?;
                    let c_1 = &integer_chip.mul_constant(&mut region, a, &b, offset)?;
                    assert_eq!(c_1.max_val(), rns.max_remainder);

                    integer_chip.assert_equal(&mut region, c_0, c_1, offset)?;
                    integer_chip.assert_strict_equal(&mut region, c_0, c_1, offset)?;

                    use rand::thread_rng;
                    let mut rng = thread_rng();
                    let a = W::random(&mut rng);
                    let inv = a.invert().unwrap();

                    // will fail
                    // let inv = W::rand();

                    let a = fe_to_big(a);
                    let inv = fe_to_big(inv);
                    let a = rns.new_from_big(a);
                    let inv = rns.new_from_big(inv);

                    let a = &integer_chip.range_assign_integer(&mut region, a.into(), Range::Remainder, offset)?;
                    let inv = &integer_chip.range_assign_integer(&mut region, inv.into(), Range::Remainder, offset)?;
                    integer_chip.mul_into_one(&mut region, a, inv, offset)?;

                    Ok(())
                },
            )?;

            config.config_range(&mut layouter)?;

            Ok(())
        }
    }

    #[test]
    fn test_multiplication_circuit() {
        let (rns, k) = setup();
        let circuit = TestCircuitMultiplication::<Wrong, Native> { rns };
        let prover = match MockProver::run(k, &circuit, vec![]) {
            Ok(prover) => prover,
            Err(e) => panic!("{:#?}", e),
        };
        assert_eq!(prover.verify(), Ok(()));
    }

    #[derive(Default, Clone, Debug)]
    struct TestCircuitSquaring<W: WrongExt, N: FieldExt> {
        rns: Rns<W, N>,
    }

    impl<W: WrongExt, N: FieldExt> Circuit<N> for TestCircuitSquaring<W, N> {
        type Config = TestCircuitConfig;
        type FloorPlanner = SimpleFloorPlanner;

        fn without_witnesses(&self) -> Self {
            Self::default()
        }

        fn configure(meta: &mut ConstraintSystem<N>) -> Self::Config {
            TestCircuitConfig::new::<W, N>(meta)
        }

        fn synthesize(&self, config: Self::Config, mut layouter: impl Layouter<N>) -> Result<(), Error> {
            let integer_chip = IntegerChip::<W, N>::new(config.integer_chip_config(), self.rns.clone());
            let rns = self.rns.clone();

            layouter.assign_region(
                || "region 0",
                |mut region| {
                    let offset = &mut 0;

                    let a = rns.rand_in_operand_range();
                    let c = (a.value() * a.value()) % &rns.wrong_modulus;
                    let c = rns.new_from_big(c);

                    let a = &integer_chip.range_assign_integer(&mut region, a.into(), Range::Operand, offset)?;
                    let c_0 = &integer_chip.range_assign_integer(&mut region, c.into(), Range::Remainder, offset)?;
                    let c_1 = &integer_chip.square(&mut region, a, offset)?;
                    assert_eq!(c_1.max_val(), rns.max_remainder);

                    integer_chip.assert_equal(&mut region, c_0, c_1, offset)?;
                    integer_chip.assert_strict_equal(&mut region, c_0, c_1, offset)?;

                    let a = rns.rand_in_unreduced_range();
                    let c = (a.value() * a.value()) % &rns.wrong_modulus;
                    let c = rns.new_from_big(c);

                    let a = &integer_chip.assign_integer_no_check(&mut region, a.into(), offset)?;
                    let c_0 = &integer_chip.range_assign_integer(&mut region, c.into(), Range::Remainder, offset)?;
                    let c_1 = &integer_chip.square(&mut region, a, offset)?;
                    assert_eq!(c_1.max_val(), rns.max_remainder);

                    integer_chip.assert_equal(&mut region, c_0, c_1, offset)?;
                    integer_chip.assert_strict_equal(&mut region, c_0, c_1, offset)?;

                    Ok(())
                },
            )?;

            config.config_range(&mut layouter)?;

            Ok(())
        }
    }

    #[test]
    fn test_squaring_circuit() {
        let (rns, k) = setup();
        let circuit = TestCircuitSquaring::<Wrong, Native> { rns };
        let prover = match MockProver::run(k, &circuit, vec![]) {
            Ok(prover) => prover,
            Err(e) => panic!("{:#?}", e),
        };
        assert_eq!(prover.verify(), Ok(()));
    }

    #[derive(Default, Clone, Debug)]
    struct TestCircuitInField<W: WrongExt, N: FieldExt> {
        rns: Rns<W, N>,
    }

    impl<W: WrongExt, N: FieldExt> Circuit<N> for TestCircuitInField<W, N> {
        type Config = TestCircuitConfig;
        type FloorPlanner = SimpleFloorPlanner;

        fn without_witnesses(&self) -> Self {
            Self::default()
        }

        fn configure(meta: &mut ConstraintSystem<N>) -> Self::Config {
            TestCircuitConfig::new::<W, N>(meta)
        }

        fn synthesize(&self, config: Self::Config, mut layouter: impl Layouter<N>) -> Result<(), Error> {
            let integer_chip = IntegerChip::<W, N>::new(config.integer_chip_config(), self.rns.clone());
            let rns = self.rns.clone();

            layouter.assign_region(
                || "region 0",
                |mut region| {
                    let offset = &mut 0;
                    let a = rns.rand_in_field();
                    let a = &integer_chip.range_assign_integer(&mut region, a.into(), Range::Remainder, offset)?;
                    integer_chip.assert_in_field(&mut region, a, offset)?;

                    // must fail
                    // let a = rns.new_from_big(rns.wrong_modulus.clone());
                    // let a = &integer_chip.range_assign_integer(&mut region, a.into(), Range::Remainder, offset)?;
                    // integer_chip.assert_in_field(&mut region, a, offset)?;

                    Ok(())
                },
            )?;

            config.config_range(&mut layouter)?;

            Ok(())
        }
    }

    #[test]
    fn test_assert_in_field_circuit() {
        let (rns, k) = setup();
        let circuit = TestCircuitInField::<Wrong, Native> { rns };
        let prover = match MockProver::run(k, &circuit, vec![]) {
            Ok(prover) => prover,
            Err(e) => panic!("{:#?}", e),
        };
        assert_eq!(prover.verify(), Ok(()));
    }

    #[derive(Default, Clone, Debug)]
    struct TestCircuitNonDeterministic<W: WrongExt, N: FieldExt> {
        rns: Rns<W, N>,
    }

    impl<W: WrongExt, N: FieldExt> Circuit<N> for TestCircuitNonDeterministic<W, N> {
        type Config = TestCircuitConfig;
        type FloorPlanner = SimpleFloorPlanner;

        fn without_witnesses(&self) -> Self {
            Self::default()
        }

        fn configure(meta: &mut ConstraintSystem<N>) -> Self::Config {
            TestCircuitConfig::new::<W, N>(meta)
        }

        fn synthesize(&self, config: Self::Config, mut layouter: impl Layouter<N>) -> Result<(), Error> {
            let integer_chip = IntegerChip::<W, N>::new(config.integer_chip_config(), self.rns.clone());
            let main_gate = MainGate::<N>::new(config.main_gate_config.clone());
            let rns = self.rns.clone();

            layouter.assign_region(
                || "region 0",
                |mut region| {
                    let offset = &mut 0;
                    let a = rns.rand_in_remainder_range();
                    let inv = a.invert().unwrap();

                    // 1 / a
                    let a = &integer_chip.range_assign_integer(&mut region, Some(a.clone()).into(), Range::Remainder, offset)?;
                    let inv_0 = &integer_chip.range_assign_integer(&mut region, Some(inv.clone()).into(), Range::Remainder, offset)?;
                    let (inv_1, cond) = integer_chip.invert(&mut region, a, offset)?;
                    integer_chip.assert_equal(&mut region, inv_0, &inv_1, offset)?;
                    main_gate.assert_zero(&mut region, cond, offset)?;

                    // 1 / 0
                    let zero = integer_chip.assign_integer(&mut region, rns.zero().into(), offset)?;
                    let (must_be_one, cond) = integer_chip.invert(&mut region, &zero, offset)?;
                    integer_chip.assert_strict_one(&mut region, &must_be_one, offset)?;
                    main_gate.assert_one(&mut region, cond, offset)?;

                    // 1 / p
                    let wrong_modulus = rns.new_from_limbs(rns.wrong_modulus_decomposed.clone());
                    let modulus = integer_chip.assign_integer(&mut region, wrong_modulus.into(), offset)?;
                    let (must_be_one, cond) = integer_chip.invert(&mut region, &modulus, offset)?;
                    integer_chip.assert_strict_one(&mut region, &must_be_one, offset)?;
                    main_gate.assert_one(&mut region, cond, offset)?;

                    // 1 / a
                    let inv_1 = integer_chip.invert_incomplete(&mut region, a, offset)?;
                    integer_chip.assert_equal(&mut region, inv_0, &inv_1, offset)?;

                    // must be failing
                    // integer_chip.invert_incomplete(&mut region, &zero, offset)?;

                    // a / b
                    let a = rns.rand_in_remainder_range();
                    let b = rns.rand_in_remainder_range();
                    let c = a.div(&b).unwrap();
                    let a = &integer_chip.range_assign_integer(&mut region, Some(a.clone()).into(), Range::Remainder, offset)?;
                    let b = &integer_chip.range_assign_integer(&mut region, Some(b.clone()).into(), Range::Remainder, offset)?;
                    let c_0 = &integer_chip.range_assign_integer(&mut region, c.into(), Range::Remainder, offset)?;
                    let (c_1, cond) = integer_chip.div(&mut region, a, b, offset)?;
                    integer_chip.assert_equal(&mut region, c_0, &c_1, offset)?;
                    main_gate.assert_zero(&mut region, cond, offset)?;

                    // 0 / b
                    let (c_1, cond) = integer_chip.div(&mut region, &zero, b, offset)?;
                    integer_chip.assert_zero(&mut region, &c_1, offset)?;
                    main_gate.assert_zero(&mut region, cond, offset)?;

                    // p / b
                    let (c_1, cond) = integer_chip.div(&mut region, &modulus, b, offset)?;
                    integer_chip.assert_zero(&mut region, &c_1, offset)?;
                    main_gate.assert_zero(&mut region, cond, offset)?;

                    // a / 0
                    let (must_be_self, cond) = integer_chip.div(&mut region, a, &zero, offset)?;
                    integer_chip.assert_equal(&mut region, &must_be_self, a, offset)?;
                    main_gate.assert_one(&mut region, cond, offset)?;

                    // a / p
                    let (must_be_self, cond) = integer_chip.div(&mut region, a, &modulus, offset)?;
                    integer_chip.assert_equal(&mut region, &must_be_self, a, offset)?;
                    main_gate.assert_one(&mut region, cond, offset)?;

                    // a / b
                    let c_1 = integer_chip.div_incomplete(&mut region, a, b, offset)?;
                    integer_chip.assert_equal(&mut region, c_0, &c_1, offset)?;

                    // must be failing
                    // integer_chip.div_incomplete(&mut region, a, &zero, offset)?;

                    Ok(())
                },
            )?;

            config.config_range(&mut layouter)?;

            Ok(())
        }
    }

    #[test]
    fn test_non_deterministic_circuit() {
        let (rns, k) = setup();
        let circuit = TestCircuitNonDeterministic::<Wrong, Native> { rns };

        let prover = match MockProver::run(k, &circuit, vec![]) {
            Ok(prover) => prover,
            Err(e) => panic!("{:#?}", e),
        };
        assert_eq!(prover.verify(), Ok(()));
    }

    #[derive(Default, Clone, Debug)]
    struct TestCircuitAddition<W: WrongExt, N: FieldExt> {
        rns: Rns<W, N>,
    }

    impl<W: WrongExt, N: FieldExt> Circuit<N> for TestCircuitAddition<W, N> {
        type Config = TestCircuitConfig;
        type FloorPlanner = SimpleFloorPlanner;

        fn without_witnesses(&self) -> Self {
            Self::default()
        }

        fn configure(meta: &mut ConstraintSystem<N>) -> Self::Config {
            TestCircuitConfig::new::<W, N>(meta)
        }

        fn synthesize(&self, config: Self::Config, mut layouter: impl Layouter<N>) -> Result<(), Error> {
            let integer_chip = IntegerChip::<W, N>::new(config.integer_chip_config(), self.rns.clone());
            let rns = self.rns.clone();

            layouter.assign_region(
                || "region 0",
                |mut region| {
                    let offset = &mut 0;

                    {
                        // addition in remainder range
                        let a = rns.rand_in_remainder_range();
                        let b = rns.rand_in_remainder_range();

                        let c = a.value() + b.value();
                        let c = rns.new_from_big(c);
                        let c_in_field = (a.value() + b.value()) % &self.rns.wrong_modulus;
                        let c_in_field = rns.new_from_big(c_in_field);

                        let a = integer_chip.range_assign_integer(&mut region, a.into(), Range::Remainder, offset)?;
                        let b = integer_chip.range_assign_integer(&mut region, b.into(), Range::Remainder, offset)?;

                        let c_0 = &integer_chip.add(&mut region, &a, &b, offset)?;
                        let c_1 = integer_chip.assign_integer_no_check(&mut region, c.into(), offset)?;

                        assert_eq!(a.max_val() + b.max_val(), c_0.max_val());
                        integer_chip.assert_equal(&mut region, &c_0, &c_1, offset)?;

                        // reduce and enfoce strict equality
                        let c_0 = integer_chip.reduce(&mut region, c_0, offset)?;
                        let c_1 = integer_chip.range_assign_integer(&mut region, c_in_field.into(), Range::Remainder, offset)?;
                        integer_chip.assert_equal(&mut region, &c_0, &c_1, offset)?;
                        integer_chip.assert_strict_equal(&mut region, &c_0, &c_1, offset)?;
                    }

                    {
                        // constant addition in remainder range
                        let a = rns.rand_in_remainder_range();
                        let b = rns.rand_in_field();

                        let c = a.value() + b.value();
                        let c = rns.new_from_big(c);
                        let c_in_field = (a.value() + b.value()) % &self.rns.wrong_modulus;
                        let c_in_field = rns.new_from_big(c_in_field);

                        let a = integer_chip.range_assign_integer(&mut region, a.into(), Range::Remainder, offset)?;

                        let c_0 = &integer_chip.add_constant(&mut region, &a, &b, offset)?;
                        let c_1 = integer_chip.assign_integer_no_check(&mut region, c.into(), offset)?;
                        assert_eq!(a.max_val() + b.value(), c_0.max_val());
                        integer_chip.assert_equal(&mut region, &c_0, &c_1, offset)?;

                        // reduce and enfoce strict equality
                        let c_0 = integer_chip.reduce(&mut region, c_0, offset)?;
                        let c_1 = integer_chip.range_assign_integer(&mut region, c_in_field.into(), Range::Remainder, offset)?;
                        integer_chip.assert_equal(&mut region, &c_0, &c_1, offset)?;
                        integer_chip.assert_strict_equal(&mut region, &c_0, &c_1, offset)?;
                    }

                    {
                        // go beyond unreduced range
                        let a = rns.rand_in_remainder_range();
                        let mut a = integer_chip.assign_integer(&mut region, a.into(), offset)?;

                        for _ in 0..10 {
                            let c = (rns.to_integer(&a).unwrap().value() * 2usize) % &self.rns.wrong_modulus;
                            let c = rns.new_from_big(c);
                            a = integer_chip.add(&mut region, &a, &a, offset)?;
                            let c_1 = integer_chip.range_assign_integer(&mut region, c.into(), Range::Remainder, offset)?;
                            let c_0 = integer_chip.reduce(&mut region, &a, offset)?;
                            integer_chip.assert_equal(&mut region, &a, &c_1, offset)?;
                            integer_chip.assert_equal(&mut region, &c_0, &c_1, offset)?;
                            integer_chip.assert_strict_equal(&mut region, &c_0, &c_1, offset)?;
                        }
                    }

                    {
                        // addition in unreduced range
                        for _ in 0..10 {
                            let a = rns.rand_in_unreduced_range();
                            let b = rns.rand_in_unreduced_range();
                            let c = (a.value() + b.value()) % rns.wrong_modulus.clone();
                            let c = rns.new_from_big(c);

                            let a = integer_chip.assign_integer_no_check(&mut region, a.into(), offset)?;
                            let b = integer_chip.assign_integer_no_check(&mut region, b.into(), offset)?;
                            let c_0 = &integer_chip.add(&mut region, &a, &b, offset)?;
                            let c_1 = integer_chip.range_assign_integer(&mut region, c.into(), Range::Remainder, offset)?;
                            assert_eq!(a.max_val() + b.max_val(), c_0.max_val());
                            integer_chip.assert_equal(&mut region, &c_0, &c_1, offset)?;

                            // reduce and enfoce strict equality
                            let c_0 = integer_chip.reduce(&mut region, c_0, offset)?;
                            integer_chip.assert_equal(&mut region, &c_0, &c_1, offset)?;
                            integer_chip.assert_strict_equal(&mut region, &c_0, &c_1, offset)?;
                        }
                    }

                    {
                        // subtraction in remainder range
                        let a = rns.rand_in_remainder_range();
                        let b = rns.rand_in_remainder_range();

                        let a_norm = (a.value() % rns.wrong_modulus.clone()) + rns.wrong_modulus.clone();
                        let b_norm = b.value() % rns.wrong_modulus.clone();
                        let c = (a_norm - b_norm) % rns.wrong_modulus.clone();
                        let c = rns.new_from_big(c);

                        let a = integer_chip.range_assign_integer(&mut region, a.into(), Range::Remainder, offset)?;
                        let b = integer_chip.range_assign_integer(&mut region, b.into(), Range::Remainder, offset)?;

                        let c_0 = &integer_chip.sub(&mut region, &a, &b, offset)?;
                        let c_1 = integer_chip.range_assign_integer(&mut region, c.into(), Range::Remainder, offset)?;
                        assert_eq!(a.max_val() + rns.make_aux(b.max_vals()).value(), c_0.max_val());
                        integer_chip.assert_equal(&mut region, &c_0, &c_1, offset)?;
                    }

                    {
                        // subtraction in unreduced range
                        let a = rns.rand_in_unreduced_range();
                        let b = rns.rand_in_unreduced_range();

                        let a_norm = (a.value() % rns.wrong_modulus.clone()) + rns.wrong_modulus.clone();
                        let b_norm = b.value() % rns.wrong_modulus.clone();
                        let c = (a_norm - b_norm) % rns.wrong_modulus.clone();
                        let c = rns.new_from_big(c);

                        let a = integer_chip.assign_integer_no_check(&mut region, a.into(), offset)?;
                        let b = integer_chip.assign_integer_no_check(&mut region, b.into(), offset)?;

                        let c_0 = &integer_chip.sub(&mut region, &a, &b, offset)?;
                        let c_1 = integer_chip.range_assign_integer(&mut region, c.into(), Range::Remainder, offset)?;
                        assert_eq!(a.max_val() + rns.make_aux(b.max_vals()).value(), c_0.max_val());
                        integer_chip.assert_equal(&mut region, &c_0, &c_1, offset)?;
                    }

                    {
                        // go beyond unreduced range
                        let a = rns.rand_in_remainder_range();
                        let mut a = integer_chip.assign_integer(&mut region, a.into(), offset)?;

                        for _ in 0..10 {
                            let b = rns.rand_in_unreduced_range();

                            let a_norm = (rns.to_integer(&a).unwrap().value() % rns.wrong_modulus.clone()) + rns.wrong_modulus.clone();
                            let b_norm = b.value() % rns.wrong_modulus.clone();
                            let c = (a_norm - b_norm) % rns.wrong_modulus.clone();
                            let c = rns.new_from_big(c);

                            let b = integer_chip.assign_integer_no_check(&mut region, b.into(), offset)?;

                            let c_0 = &integer_chip.sub(&mut region, &a, &b, offset)?;
                            let c_1 = integer_chip.range_assign_integer(&mut region, c.into(), Range::Remainder, offset)?;
                            integer_chip.assert_equal(&mut region, &c_0, &c_1, offset)?;
                            a = c_0.clone();
                        }
                    }

                    {
                        // negation in unreduced range
                        let a = rns.rand_in_unreduced_range();
                        let a_norm = a.value() % rns.wrong_modulus.clone();
                        let c = rns.wrong_modulus.clone() - a_norm;
                        let c = rns.new_from_big(c);

                        let a = integer_chip.assign_integer_no_check(&mut region, a.into(), offset)?;

                        let c_0 = &integer_chip.neg(&mut region, &a, offset)?;
                        let c_1 = integer_chip.range_assign_integer(&mut region, c.into(), Range::Remainder, offset)?;
                        assert_eq!(rns.make_aux(a.max_vals()).value(), c_0.max_val());
                        integer_chip.assert_equal(&mut region, &c_0, &c_1, offset)?;
                    }

                    {
                        // mul2 in unreduced range
                        let a = rns.rand_in_unreduced_range();
                        let c = (a.value() * 2usize) % rns.wrong_modulus.clone();
                        let c = rns.new_from_big(c);

                        let a = integer_chip.assign_integer_no_check(&mut region, a.into(), offset)?;

                        let c_0 = &integer_chip.mul2(&mut region, &a, offset)?;
                        let c_1 = integer_chip.range_assign_integer(&mut region, c.into(), Range::Remainder, offset)?;
                        assert_eq!(a.max_val() * 2usize, c_0.max_val());
                        integer_chip.assert_equal(&mut region, &c_0, &c_1, offset)?;
                    }

                    {
                        // mul3 in unreduced range
                        let a = rns.rand_in_unreduced_range();
                        let c = (a.value() * 3usize) % rns.wrong_modulus.clone();
                        let c = rns.new_from_big(c);

                        let a = integer_chip.assign_integer_no_check(&mut region, a.into(), offset)?;
                        let c_0 = &integer_chip.mul3(&mut region, &a, offset)?;
                        let c_1 = integer_chip.range_assign_integer(&mut region, c.into(), Range::Remainder, offset)?;
                        assert_eq!(a.max_val() * 3usize, c_0.max_val());
                        integer_chip.assert_equal(&mut region, &c_0, &c_1, offset)?;
                    }

                    Ok(())
                },
            )?;

            config.config_range(&mut layouter)?;

            Ok(())
        }
    }

    #[test]
    fn test_addition() {
        let (rns, k) = setup();
        let circuit = TestCircuitAddition::<Wrong, Native> { rns };
        let prover = match MockProver::run(k, &circuit, vec![]) {
            Ok(prover) => prover,
            Err(e) => panic!("{:#?}", e),
        };
        assert_eq!(prover.verify(), Ok(()));
    }

    #[derive(Default, Clone, Debug)]
    struct TestCircuitConditionals<W: WrongExt, N: FieldExt> {
        rns: Rns<W, N>,
    }

    impl<W: WrongExt, N: FieldExt> Circuit<N> for TestCircuitConditionals<W, N> {
        type Config = TestCircuitConfig;
        type FloorPlanner = SimpleFloorPlanner;

        fn without_witnesses(&self) -> Self {
            Self::default()
        }

        fn configure(meta: &mut ConstraintSystem<N>) -> Self::Config {
            TestCircuitConfig::new::<W, N>(meta)
        }

        fn synthesize(&self, config: Self::Config, mut layouter: impl Layouter<N>) -> Result<(), Error> {
            let integer_chip = IntegerChip::<W, N>::new(config.integer_chip_config(), self.rns.clone());
            let main_gate = MainGate::<N>::new(config.main_gate_config.clone());
            let rns = self.rns.clone();

            layouter.assign_region(
                || "region 0",
                |mut region| {
                    let offset = &mut 0;

                    // select second operand when condision is zero

                    let a = rns.rand_in_remainder_range().into();
                    let b = rns.rand_in_remainder_range().into();
                    let cond = N::zero();
                    let cond = Some(cond).into();

                    let a = integer_chip.range_assign_integer(&mut region, a, Range::Remainder, offset)?;
                    let b = integer_chip.range_assign_integer(&mut region, b, Range::Remainder, offset)?;

                    let cond: AssignedCondition<N> = main_gate.assign_value(&mut region, &cond, offset)?.into();
                    let selected = integer_chip.cond_select(&mut region, &a, &b, &cond, offset)?;
                    integer_chip.assert_equal(&mut region, &b, &selected, offset)?;
                    integer_chip.assert_strict_equal(&mut region, &b, &selected, offset)?;
                    assert_eq!(b.max_val(), selected.max_val());

                    // select first operand when condision is one

                    let a = rns.rand_in_remainder_range().into();
                    let b = rns.rand_in_remainder_range().into();
                    let cond = N::one();
                    let cond = Some(cond).into();

                    let a = integer_chip.range_assign_integer(&mut region, a, Range::Remainder, offset)?;
                    let b = integer_chip.range_assign_integer(&mut region, b, Range::Remainder, offset)?;

                    let cond: AssignedCondition<N> = main_gate.assign_value(&mut region, &cond, offset)?.into();
                    let selected = integer_chip.cond_select(&mut region, &a, &b, &cond, offset)?;
                    integer_chip.assert_equal(&mut region, &a, &selected, offset)?;
                    integer_chip.assert_strict_equal(&mut region, &a, &selected, offset)?;
                    assert_eq!(a.max_val(), selected.max_val());

                    // select constant operand when condision is zero

                    let a = rns.rand_in_remainder_range().into();
                    let b = rns.rand_in_remainder_range();
                    let cond = N::zero();
                    let cond = Some(cond).into();

                    let a = integer_chip.range_assign_integer(&mut region, a, Range::Remainder, offset)?;
                    let cond: AssignedCondition<N> = main_gate.assign_value(&mut region, &cond, offset)?.into();
                    let selected = integer_chip.cond_select_or_assign(&mut region, &a, &b, &cond, offset)?;
                    let b_assigned = integer_chip.assign_integer(&mut region, b.into(), offset)?;
                    integer_chip.assert_equal(&mut region, &b_assigned, &selected, offset)?;
                    integer_chip.assert_strict_equal(&mut region, &b_assigned, &selected, offset)?;
                    assert_eq!(a.max_val(), selected.max_val());

                    // select non constant operand when condision is zero

                    let a = rns.rand_in_remainder_range().into();
                    let b = rns.rand_in_remainder_range();
                    let cond = N::one();
                    let cond = Some(cond).into();

                    let a = integer_chip.range_assign_integer(&mut region, a, Range::Remainder, offset)?;
                    let cond: AssignedCondition<N> = main_gate.assign_value(&mut region, &cond, offset)?.into();
                    let selected = integer_chip.cond_select_or_assign(&mut region, &a, &b, &cond, offset)?;
                    integer_chip.assert_equal(&mut region, &a, &selected, offset)?;
                    integer_chip.assert_strict_equal(&mut region, &a, &selected, offset)?;
                    assert_eq!(a.max_val(), selected.max_val());

                    Ok(())
                },
            )?;

            config.config_range(&mut layouter)?;

            Ok(())
        }
    }

    #[test]
    fn test_condition_circuit() {
        let (rns, k) = setup();
        let circuit = TestCircuitConditionals::<Wrong, Native> { rns };

        let prover = match MockProver::run(k, &circuit, vec![]) {
            Ok(prover) => prover,
            Err(e) => panic!("{:#?}", e),
        };
        assert_eq!(prover.verify(), Ok(()));
    }
}<|MERGE_RESOLUTION|>--- conflicted
+++ resolved
@@ -43,14 +43,6 @@
 
 pub struct IntegerChip<W: WrongExt, N: FieldExt> {
     config: IntegerConfig,
-<<<<<<< HEAD
-    // TODO: is `pub` necessary?
-    pub rns: Rns<Wrong, Native>,
-}
-
-pub trait IntegerInstructions<N: FieldExt> {
-    fn assign_integer(&self, region: &mut Region<'_, N>, integer: Option<Integer<N>>, offset: &mut usize) -> Result<AssignedInteger<N>, Error>;
-=======
     pub rns: Rns<W, N>,
 }
 
@@ -62,7 +54,6 @@
 
 pub trait IntegerInstructions<W: WrongExt, N: FieldExt> {
     fn assign_integer(&self, region: &mut Region<'_, N>, integer: UnassignedInteger<W, N>, offset: &mut usize) -> Result<AssignedInteger<N>, Error>;
->>>>>>> 1990e8f3
     fn range_assign_integer(
         &self,
         region: &mut Region<'_, N>,
@@ -408,18 +399,9 @@
         IntegerChip { config, rns }
     }
 
-<<<<<<< HEAD
-    pub fn configure(_: &mut ConstraintSystem<N>, range_config: &RangeConfig, main_gate_config: &MainGateConfig) -> IntegerConfig {
-        IntegerConfig {
-            range_config: range_config.clone(),
-            main_gate_config: main_gate_config.clone(),
-        }
-    }
-
-    pub fn range_chip(&self) -> RangeChip<N> {
-=======
+
     fn range_chip(&self) -> RangeChip<N> {
->>>>>>> 1990e8f3
+
         let bit_len_lookup = self.rns.bit_len_limb / NUMBER_OF_LOOKUP_LIMBS;
         RangeChip::<N>::new(self.config.range_config.clone(), bit_len_lookup)
     }
