--- conflicted
+++ resolved
@@ -1,119 +1,3 @@
-<<<<<<< HEAD
-use crate::rns::{Common, Integer, Rns};
-
-use super::{integer::IntegerConfig, AssignedInteger};
-use crate::circuit::integer::{IntegerChip, IntegerInstructions};
-use crate::circuit::UnassignedInteger;
-use crate::NUMBER_OF_LIMBS;
-use halo2::arithmetic::{CurveAffine, FieldExt};
-use halo2::circuit::Region;
-use halo2::pasta::group::Curve;
-use halo2::plonk::Error;
-use num_bigint::BigUint as big_uint;
-
-// TODO: are these traits all available?
-#[derive(Default, Clone, Debug)]
-pub struct Point<C: CurveAffine> {
-    pub x: Integer<C::ScalarExt>,
-    pub y: Integer<C::ScalarExt>,
-}
-
-/// E is emulated curve, C is the native curve
-impl<C: CurveAffine> Point<C> {
-    pub fn new_from_point<E: CurveAffine>(p: E, num_of_limbs: usize, bit_len: usize) -> Self {
-        let (_x, _y) = p
-            .coordinates()
-            .map(|p| -> (big_uint, big_uint) {
-                let x = num_bigint::BigUint::from_bytes_le(&p.x().to_bytes());
-                let y = num_bigint::BigUint::from_bytes_le(&p.y().to_bytes());
-                (x, y)
-            })
-            .unwrap();
-
-        let x = Integer::<C::ScalarExt>::from_big(_x, num_of_limbs, bit_len);
-        let y = Integer::<C::ScalarExt>::from_big(_y, num_of_limbs, bit_len);
-        Self { x, y }
-    }
-}
-
-impl<C: CurveAffine> Point<C> {
-    pub fn new(x: Integer<C::ScalarExt>, y: Integer<C::ScalarExt>) -> Self {
-        Point { x, y }
-    }
-}
-
-#[derive(Debug, Clone)]
-pub struct AssignedPoint<C: CurveAffine> {
-    pub x: AssignedInteger<C::ScalarExt>,
-    pub y: AssignedInteger<C::ScalarExt>,
-}
-
-/// Linear combination term
-pub enum Term<C: CurveAffine> {
-    Assigned(AssignedPoint<C>, AssignedInteger<C::ScalarExt>),
-    Unassigned(Option<Point<C>>, AssignedInteger<C::ScalarExt>),
-}
-
-#[derive(Clone, Debug)]
-pub struct EccConfig {
-    // TODO: `pub` is unnecessary?
-    pub integer_chip_config: IntegerConfig,
-}
-
-/// E is the emulated curve, C is the native curve
-pub struct EccChip<E: CurveAffine, C: CurveAffine> {
-    // config: EccConfig,
-    // e_scalar_field: IntegerChip<E::ScalarExt, C::ScalarExt>
-    // TODO: is `pub` necessary?
-    pub config: EccConfig,
-    pub e_base_field: IntegerChip<E::Base, C::ScalarExt>,
-}
-
-pub trait EccInstruction<E: CurveAffine, C: CurveAffine> {
-    fn assign_point(&self, region: &mut Region<'_, C::ScalarExt>, point: Option<Point<C>>, offset: &mut usize) -> Result<AssignedPoint<C>, Error>;
-    fn assert_is_on_curve(&self, region: &mut Region<'_, C::ScalarExt>, point: AssignedPoint<C>, offset: &mut usize) -> Result<(), Error>;
-    fn assert_equal(
-        &self,
-        region: &mut Region<'_, C::ScalarExt>,
-        p0: AssignedPoint<C>,
-        p1: AssignedPoint<C>,
-        offset: &mut usize,
-    ) -> Result<AssignedPoint<C>, Error>;
-    fn add(&self, region: &mut Region<'_, C::ScalarExt>, p0: AssignedPoint<C>, p1: AssignedPoint<C>, offset: &mut usize) -> Result<AssignedPoint<C>, Error>;
-    fn double(&self, region: &mut Region<'_, C::ScalarExt>, p: AssignedPoint<C>, offset: &mut usize) -> Result<AssignedPoint<C>, Error>;
-    fn mul_var(
-        &self,
-        region: &mut Region<'_, C::ScalarExt>,
-        p: AssignedPoint<C>,
-        e: AssignedInteger<C::ScalarExt>,
-        offset: &mut usize,
-    ) -> Result<AssignedPoint<C>, Error>;
-    fn mul_fix(&self, region: &mut Region<'_, C::ScalarExt>, p: E, e: AssignedInteger<C::ScalarExt>, offset: &mut usize) -> Result<AssignedPoint<C>, Error>;
-    fn multi_exp(&self, region: &mut Region<'_, C::ScalarExt>, terms: Vec<Term<C>>, offset: &mut usize) -> Result<AssignedPoint<C>, Error>;
-    fn combine(&self, region: &mut Region<'_, C::ScalarExt>, terms: Vec<Term<C>>, u: C::ScalarExt, offset: &mut usize) -> Result<AssignedPoint<C>, Error>;
-}
-
-impl<E: CurveAffine, C: CurveAffine> EccInstruction<E, C> for EccChip<E, C> {
-    fn assign_point(&self, region: &mut Region<'_, C::ScalarExt>, point: Option<Point<C>>, offset: &mut usize) -> Result<AssignedPoint<C>, Error> {
-        let x = self.e_base_field.range_assign_integer(
-            region,
-            UnassignedInteger::from(point.as_ref().map(|p| p.x.clone())),
-            self.e_base_field.rns.bit_len_limb,
-            offset,
-        )?;
-        let y = self.e_base_field.range_assign_integer(
-            region,
-            UnassignedInteger::from(point.as_ref().map(|p| p.y.clone())),
-            self.e_base_field.rns.bit_len_limb,
-            offset,
-        )?;
-        Ok(AssignedPoint { x, y })
-    }
-
-    fn assert_is_on_curve(&self, region: &mut Region<'_, C::ScalarExt>, point: AssignedPoint<C>, offset: &mut usize) -> Result<(), Error> {
-        // TODO
-        Ok(())
-=======
 use super::integer::IntegerConfig;
 use crate::circuit::AssignedInteger;
 use crate::rns::Integer;
@@ -136,6 +20,7 @@
     x: Integer<'a, W, N>,
     y: Integer<'a, W, N>,
     is_identity: bool,
+//>>>>>>> master1
 }
 
 #[derive(Clone, Debug)]
@@ -169,46 +54,9 @@
             x: point.x.clone(),
             y: point.y.clone(),
         }
->>>>>>> 1990e8f3
     }
 }
 
-<<<<<<< HEAD
-    fn assert_equal(
-        &self,
-        region: &mut Region<'_, C::ScalarExt>,
-        p0: AssignedPoint<C>,
-        p1: AssignedPoint<C>,
-        offset: &mut usize,
-    ) -> Result<AssignedPoint<C>, Error> {
-        Ok(p0)
-    }
-
-    fn add(&self, region: &mut Region<'_, C::ScalarExt>, p0: AssignedPoint<C>, p1: AssignedPoint<C>, offset: &mut usize) -> Result<AssignedPoint<C>, Error> {
-        let to_base = |x: Integer<C::ScalarExt>| -> E::Base {
-            let bytes_le = x.value().to_bytes_le();
-            let mut u256 = [0u8; 32];
-            u256[..bytes_le.len()].copy_from_slice(&bytes_le);
-            E::Base::from_bytes(&u256).unwrap()
-        };
-        let to_scalar = |x: Integer<C::ScalarExt>| -> E::Scalar {
-            let bytes_le = x.value().to_bytes_le();
-            let mut u256 = [0u8; 32];
-            u256[..bytes_le.len()].copy_from_slice(&bytes_le);
-            E::Scalar::from_bytes(&u256).unwrap()
-        };
-        let p0_x = p0.x.integer().map(to_base);
-        let p0_y = p0.y.integer().map(to_base);
-        let p1_x = p1.x.integer().map(to_base);
-        let p1_y = p1.y.integer().map(to_base);
-        let sum = p0_x.map(|p0_x| {
-            let p0 = E::from_xy(p0_x, p0_y.unwrap()).unwrap();
-            let p1 = E::from_xy(p1_x.unwrap(), p1_y.unwrap()).unwrap();
-            let sum = p0.add(p1).to_affine();
-            Point::new_from_point(sum, NUMBER_OF_LIMBS, self.e_base_field.rns.bit_len_limb)
-        });
-        self.assign_point(region, sum, offset)
-=======
 impl<F: FieldExt> AssignedPoint<F> {
     pub fn new(x: AssignedInteger<F>, y: AssignedInteger<F>, z: AssignedCondition<F>) -> AssignedPoint<F> {
         AssignedPoint { x, y, z }
@@ -216,61 +64,15 @@
 
     pub fn is_identity(&self) -> AssignedCondition<F> {
         self.z.clone()
->>>>>>> 1990e8f3
     }
 }
 
-<<<<<<< HEAD
-    fn double(&self, region: &mut Region<'_, C::ScalarExt>, p: AssignedPoint<C>, offset: &mut usize) -> Result<AssignedPoint<C>, Error> {
-        Ok(p)
-=======
 impl<F: FieldExt> AssignedIncompletePoint<F> {
     pub fn new(x: AssignedInteger<F>, y: AssignedInteger<F>) -> AssignedIncompletePoint<F> {
         AssignedIncompletePoint { x, y }
->>>>>>> 1990e8f3
     }
 }
 
-<<<<<<< HEAD
-    fn mul_var(
-        &self,
-        region: &mut Region<'_, C::ScalarExt>,
-        p: AssignedPoint<C>,
-        e: AssignedInteger<C::ScalarExt>,
-        offset: &mut usize,
-    ) -> Result<AssignedPoint<C>, Error> {
-        let to_base = |x: Integer<C::ScalarExt>| -> E::Base {
-            let bytes_le = x.value().to_bytes_le();
-            let mut u256 = [0u8; 32];
-            u256[..bytes_le.len()].copy_from_slice(&bytes_le);
-            E::Base::from_bytes(&u256).unwrap()
-        };
-        let to_scalar = |x: Integer<C::ScalarExt>| -> E::Scalar {
-            let bytes_le = x.value().to_bytes_le();
-            let mut u256 = [0u8; 32];
-            u256[..bytes_le.len()].copy_from_slice(&bytes_le);
-            E::Scalar::from_bytes(&u256).unwrap()
-        };
-        let x = p.x.integer().map(to_base);
-        let y = p.y.integer().map(to_base);
-        let point = x.map(|x| {
-            let p = E::from_xy(x, y.unwrap()).unwrap();
-            let out = p.mul(e.integer().map(to_scalar).unwrap()).to_affine();
-            Point::new_from_point(out, NUMBER_OF_LIMBS, self.e_base_field.rns.bit_len_limb)
-        });
-        self.assign_point(region, point, offset)
-    }
-
-    fn mul_fix(&self, region: &mut Region<'_, C::ScalarExt>, p: E, e: AssignedInteger<C::ScalarExt>, offset: &mut usize) -> Result<AssignedPoint<C>, Error> {
-        let point = Point::new_from_point(p, NUMBER_OF_LIMBS, self.e_base_field.rns.bit_len_limb);
-        let assigned_point = self.assign_point(region, Some(point), offset)?;
-        self.mul_var(region, assigned_point, e, offset)
-    }
-
-    fn multi_exp(&self, region: &mut Region<'_, C::ScalarExt>, terms: Vec<Term<C>>, offset: &mut usize) -> Result<AssignedPoint<C>, Error> {
-        unimplemented!();
-    }
-=======
 mod base_field_ecc;
 mod general_ecc;
 
@@ -279,7 +81,6 @@
     range_config: RangeConfig,
     main_gate_config: MainGateConfig,
 }
->>>>>>> 1990e8f3
 
 impl EccConfig {
     fn integer_chip_config(&self) -> IntegerConfig {
